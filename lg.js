--- conflicted
+++ resolved
@@ -239,13 +239,8 @@
 			"img-src 'self'",
 			"frame-src 'none'",
 			"frame-ancestors 'none'",
-<<<<<<< HEAD
-			"font-src 'self' https://cdnjs.cloudflare.com/",
-			"connect-src 'self' wss://" + req.headers.orig_host || req.headers.host || ''
-=======
 			"font-src 'self' https://cdnjs.cloudflare.com/ http://cdnjs.cloudflare.com/ https://fonts.gstatic.com/ http://fonts.gstatic.com/",
-			"connect-src 'self' wss://" + (req.headers.host || '') + " ws://" + (req.headers.host || '')
->>>>>>> 00a9b338
+			"connect-src 'self' wss://" + (req.headers.orig_host || req.headers.host || '') + " ws://" + (req.headers.orig_host || req.headers.host || '')
 		].join('; '),
 		'X-Content-Security-Policy': [
 			"default-src 'none'",
@@ -256,13 +251,8 @@
 			"img-src 'self'",
 			"frame-src 'none'",
 			"frame-ancestors 'none'",
-<<<<<<< HEAD
-			"font-src 'self' https://cdnjs.cloudflare.com/",
-			"connect-src 'self' wss://" + req.headers.orig_host || req.headers.host || ''
-=======
 			"font-src 'self' https://cdnjs.cloudflare.com/ http://cdnjs.cloudflare.com/ https://fonts.gstatic.com/ http://fonts.gstatic.com/",
-			"connect-src 'self' wss://" + (req.headers.host || '') + " ws://" + (req.headers.host || '')
->>>>>>> 00a9b338
+			"connect-src 'self' wss://" + (req.headers.orig_host || req.headers.host || '') + " ws://" + (req.headers.orig_host || req.headers.host || '')
 		].join('; '),
 		'X-WebKit-CSP': [
 			"default-src 'none'",
@@ -273,13 +263,8 @@
 			"img-src 'self'",
 			"frame-src 'none'",
 			"frame-ancestors 'none'",
-<<<<<<< HEAD
-			"font-src 'self' https://cdnjs.cloudflare.com/",
-			"connect-src 'self' wss://" + req.headers.orig_host || req.headers.host || ''
-=======
 			"font-src 'self' https://cdnjs.cloudflare.com/ http://cdnjs.cloudflare.com/ https://fonts.gstatic.com/ http://fonts.gstatic.com/",
-			"connect-src 'self' wss://" + (req.headers.host || '') + " ws://" + (req.headers.host || '')
->>>>>>> 00a9b338
+			"connect-src 'self' wss://" + (req.headers.orig_host || req.headers.host || '') + " ws://" + (req.headers.orig_host || req.headers.host || '')
 		].join('; '),
 		'Strict-Transport-Security': 'max-age=31536000',
 		'X-XSS-Protection': '1; mode=block',
